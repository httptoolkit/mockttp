/**
 * @module Mockttp
 */

import { CompletedRequest, MockedEndpoint as MockedEndpointInterface } from '../types';
import { MockRule } from '../rules/mock-rule';
import * as _ from "lodash";

export class MockedEndpoint implements MockedEndpointInterface {

<<<<<<< HEAD
    constructor (private rule: MockRule) {
        this.getSeenRequests.bind(this);
    };
=======
    constructor(private rule: MockRule) { };
>>>>>>> d8a3def2

    get id() {
        return this.rule.id;
    }

    getSeenRequests(): Promise<CompletedRequest[]> {
        // Wait for all completed running requests to have all their details available
        return Promise.all<CompletedRequest>(this.rule.requests);
    }

    pendingMocks(): string[] {
        var data = [];
        if (this.rule.requests.length === 0) {
            var url = this.rule.explain().split('for ')[1].split(',')[0];
            var method = this.resolveMethod(this.rule.explain());
            data.push(`${method} ${url}`);
        }
        return data;
    }

    resolveMethod(str: string) {
        if (str.indexOf('GET') > -1) return 'GET';
        if (str.indexOf('POST') > -1) return 'POST';
        if (str.indexOf('PUT') > -1) return 'PUT';
        if (str.indexOf('DELETE') > -1) return 'DELETE';
        if (str.indexOf('PATCH') > -1) return 'PATCH';
        if (str.indexOf('OPTIONS') > -1) return 'OPTIONS';
    }
}<|MERGE_RESOLUTION|>--- conflicted
+++ resolved
@@ -8,13 +8,9 @@
 
 export class MockedEndpoint implements MockedEndpointInterface {
 
-<<<<<<< HEAD
     constructor (private rule: MockRule) {
         this.getSeenRequests.bind(this);
     };
-=======
-    constructor(private rule: MockRule) { };
->>>>>>> d8a3def2
 
     get id() {
         return this.rule.id;
