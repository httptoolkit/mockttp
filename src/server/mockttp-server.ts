--- conflicted
+++ resolved
@@ -23,47 +23,6 @@
 import { MockedEndpoint } from "./mocked-endpoint";
 import { parseBody } from "./parse-body";
 import { filter } from "../util/promise";
-
-<<<<<<< HEAD
-=======
-export type HttpsOptions = {
-    key: string
-    cert: string
-};
-
-export type HttpsPathOptions = {
-    keyPath: string;
-    certPath: string;
-}
-
-export interface MockServerOptions {
-    cors?: boolean;
-    debug?: boolean;
-    https?: HttpsOptions | HttpsPathOptions
-}
-
-// TODO: Refactor this into the CA?
-function buildHttpsOptions(options: HttpsOptions | HttpsPathOptions | undefined): Promise<HttpsOptions> | undefined {
-    if (!options) return undefined;
-    // TODO: is there a nice way to avoid these casts?
-    if ((<any>options).key && (<any>options).cert) {
-        return Promise.resolve(<HttpsOptions>options);
-    }
-    if ((<any>options).keyPath && (<any>options).certPath) {
-        let pathOptions = <HttpsPathOptions>options;
-        return Promise.all([
-            fs.readFile(pathOptions.keyPath, 'utf8'),
-            fs.readFile(pathOptions.certPath, 'utf8')
-        ]).then(([keyContents, certContents]) => ({
-            key: keyContents,
-            cert: certContents
-        }));
-    }
-    else {
-        throw new Error('Unrecognized https option: you need to provide either a keyPath & certPath, or a key & cert.')
-    }
-}
->>>>>>> d8a3def2
 
 /**
  * A in-process Mockttp implementation. This starts servers on the local machine in the
@@ -135,12 +94,8 @@
             }, this.app).listen(port));
 
             this.server.addListener('connect', (req: http.IncomingMessage, socket: net.Socket) => {
-<<<<<<< HEAD
                 const [ targetHost, port ] = req.url!.split(':');
-=======
-                const [targetHost, port] = req.url!.split(':');
-                if (this.debug) console.log(`Proxying connection to ${targetHost}`);
->>>>>>> d8a3def2
+
 
                 if (this.debug) console.log(`Proxying connection for ${targetHost}, with HTTP CONNECT tunnel`);
                 const generatedCert = ca.generateCertificate(targetHost);
@@ -168,7 +123,7 @@
                     // this is the easiest way I can see to put targetHost into the URL, without reimplementing HTTP.
                     http.createServer((req: http.IncomingMessage, res: http.ServerResponse) => {
                         req.url = `https://${targetHost}:${port}${req.url}`;
-                        return this.app(<express.Request>req, <express.Response>res);
+                        return this.app(<express.Request> req, <express.Response> res);
                     }).emit('connection', tlsSocket);
                 });
 
